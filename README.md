--- conflicted
+++ resolved
@@ -1,8 +1,4 @@
-<<<<<<< HEAD
 # Deep Replay
-## "Hyper-parameters in Action!" visualization tool for Keras models.
+## Generate visualizations as in "Hyper-parameters in Action!" series!
 
-![animation](part1.gif)
-=======
-# Deep Replay - Generate visualization as in "Hyper-parameters in Action!" series!
->>>>>>> 3b31b5b0
+![animation](part1.gif)